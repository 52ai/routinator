//! The HTTP server.
//!
//! The module provides all functionality exposed by the HTTP server to
//! those interested. The only public item, [`http_listener`] creates all
//! necessary networking services based on the current configuration and
//! returns a future that drives the server.
//!
//! [`http_listener`]: fn.http_listener.html

use std::convert::Infallible;
use std::fmt::Write;
use std::future::Future;
use std::net::SocketAddr;
use std::str::FromStr;
use std::sync::Arc;
use chrono::{Duration, Utc};
use clap::crate_version;
use futures::stream;
use futures::future::select_all;
use hyper::{Body, Method, Request, Response, Server, StatusCode};
use hyper::service::{make_service_fn, service_fn};
use log::error;
use rpki::resources::AsId;
use crate::output;
use crate::config::Config;
use crate::metrics::Metrics;
use crate::operation::Error;
use crate::origins::{AddressOrigins, AddressPrefix, OriginsHistory};
use crate::output::OutputFormat;
//use crate::utils::finish_all;
use crate::validity::RouteValidity;


//------------ http_listener -------------------------------------------------

/// Returns a future for all HTTP server listeners.
///
/// Which servers these are, if any, is determined by `config`. The data 
/// is taken from `history`. As a consequence, if you need new
/// data to be exposed, add it to [`OriginsHistory`] somehow.
///
/// [`OriginsHistory`]: ../origins/struct.OriginsHistory.html
pub fn http_listener(
    origins: &OriginsHistory,
    config: &Config,
) -> impl Future<Output = ()> {
    _http_listener(origins.clone(), config.http_listen.clone())
}

async fn _http_listener(origins: OriginsHistory, addrs: Vec<SocketAddr>) {
    let _ = select_all(
        addrs.iter().map(|addr| {
            tokio::spawn(single_http_listener(*addr, origins.clone()))
        })
    ).await;
}

/// Returns a future for a single HTTP listener.
///
/// The future will never resolve unless an error happens that breaks the
/// listener, in which case it will print an error and resolve the error case.
/// It will listen bind a Hyper server onto `addr` and produce any data
/// served from `origins`.
async fn single_http_listener(
    addr: SocketAddr,
    origins: OriginsHistory,
) {
    let make_service = make_service_fn(|_conn| {
        let origins = origins.clone();
        async move {
            Ok::<_, Infallible>(service_fn(move |req| {
                let origins = origins.clone();
                async move { handle_request(req, &origins).await }
            }))
        }
    });

    if let Err(err) = Server::bind(&addr).serve(make_service).await {
        error!("HTTP server error: {}", err);
    }
}


<<<<<<< HEAD
async fn handle_request(
    req: Request<Body>,
    origins: &OriginsHistory,
) -> Result<Response<Body>, Infallible> {
    if *req.method() != Method::GET {
        return Ok(method_not_allowed())
=======
    fn call(&mut self, req: Request<Body>) -> Self::Future {
        future::ok(
            if *req.method() != Method::GET {
                self.method_not_allowed()
            }
            else {
                match req.uri().path() {
                    "/csv" => self.vrps(req.uri().query(), OutputFormat::Csv),
                    "/json" => {
                        self.vrps(req.uri().query(), OutputFormat::Json)
                    }
                    "/metrics" => self.metrics(),
                    "/openbgpd" => {
                        self.vrps(req.uri().query(), OutputFormat::Openbgpd)
                    }
                    "/bird" => {
                        self.vrps(req.uri().query(), OutputFormat::Bird1)
                    }
                    "/bird2" => {
                        self.vrps(req.uri().query(), OutputFormat::Bird2)
                    }
                    "/rpsl" => {
                        self.vrps(req.uri().query(), OutputFormat::Rpsl)
                    }
                    "/status" => self.status(),
                    "/validity" => self.validity_query(req.uri().query()),
                    "/version" => self.version(),
                    path if path.starts_with("/api/v1/validity/") => {
                        self.validity_path(&path[17..])
                    }
                    _ => self.not_found()
                }
            }
        )
>>>>>>> e2a1f954
    }
    Ok(match req.uri().path() {
        "/csv" => vrps(origins, req.uri().query(), OutputFormat::Csv),
        "/json" => vrps(origins, req.uri().query(), OutputFormat::Json),
        "/metrics" => metrics(origins),
        "/openbgpd" => {
            vrps(origins, req.uri().query(), OutputFormat::Openbgpd)
        }
        "/rpsl" => vrps(origins, req.uri().query(), OutputFormat::Rpsl),
        "/status" => status(origins),
        "/validity" => validity_query(origins, req.uri().query()),
        "/version" => version(),
        path if path.starts_with("/api/v1/validity/") => {
            validity_path(origins, &path[17..])
        }
        _ => not_found()
    })
}


fn metrics(origins: &OriginsHistory) -> Response<Body> {
    match origins.metrics() {
        Some(metrics) => metrics_active(origins, &metrics),
        None => {
            Response::builder()
            .status(503)
            .header("Content-Type", "text/plain")
            .body("Initial validation ongoing. Please wait.".into())
            .unwrap()
        }
    }
}

fn metrics_active(
    origins: &OriginsHistory,
    metrics: &Metrics
) -> Response<Body> {
    let mut res = String::new();

    // valid_roas 
    writeln!(res,
        "# HELP routinator_valid_roas number of valid ROAs seen\n\
         # TYPE routinator_valid_roas gauge"
    ).unwrap();
    for tal in metrics.tals() {
        writeln!(res,
            "routinator_valid_roas{{tal=\"{}\"}} {}",
            tal.tal.name(), tal.roas
        ).unwrap();
    }

    // vrps_total
    writeln!(res,
        "\n\
         # HELP routinator_vrps_total total number of VRPs seen\n\
         # TYPE routinator_vrps_total gauge"
    ).unwrap();
    for tal in metrics.tals() {
        writeln!(res,
            "routinator_vrps_total{{tal=\"{}\"}} {}",
            tal.tal.name(), tal.vrps
        ).unwrap();
    }

    // last_update_start, last_update_done, last_update_duration
    let (start, done, duration) = origins.update_times();
    write!(res,
        "\n\
        # HELP routinator_last_update_start seconds since last update \
            started\n\
        # TYPE routinator_last_update_start gauge\n\
        routinator_last_update_start {}\n\
        \n\
        # HELP routinator_last_update_duration duration in seconds of \
            last update\n\
        # TYPE routinator_last_update_duration gauge\n\
        routinator_last_update_duration {}\n\
        \n\
        # HELP routinator_last_update_done seconds since last update \
            finished\n\
        # TYPE routinator_last_update_done gauge\n\
        routinator_last_update_done ",

        start.elapsed().as_secs(),
        duration.map(|duration| duration.as_secs()).unwrap_or(0),
    ).unwrap();
    match done {
        Some(instant) => {
            writeln!(res, "{}", instant.elapsed().as_secs()).unwrap();
        }
        None => {
            writeln!(res, "Nan").unwrap();
        }
    }

    // serial
    writeln!(res,
        "\n\
        # HELP routinator_serial current RTR serial number\n\
        # TYPE routinator_serial gauge\n\
        routinator_serial {}",

        origins.serial()
    ).unwrap();

    // rsync_status
    writeln!(res, "
        \n\
        # HELP routinator_rsync_status exit status of rsync command\n\
        # TYPE routinator_rsync_status gauge"
    ).unwrap();
    for metrics in metrics.rsync() {
        writeln!(
            res,
            "routinator_rsync_status{{uri=\"{}\"}} {}",
            metrics.module,
            match metrics.status {
                Ok(status) => status.code().unwrap_or(-1),
                Err(_) => -1
            }
        ).unwrap();
    }

    // rsync_duration
    writeln!(res, "
        \n\
        # HELP routinator_rsync_duration duration of rsync in seconds\n\
        # TYPE routinator_rsync_duration gauge"
    ).unwrap();
    for metrics in metrics.rsync() {
        if let Ok(duration) = metrics.duration {
            writeln!(
                res,
                "routinator_rsync_duration{{uri=\"{}\"}} {:.3}",
                metrics.module,
                duration.as_secs() as f64
                + f64::from(duration.subsec_millis()) / 1000.
            ).unwrap();
        }
    }

    // rrdp_status
    writeln!(res, "
        \n\
        # HELP routinator_rrdp_status status code for getting \
            notification file\n\
        # TYPE routinator_rrdp_status gauge"
    ).unwrap();
    for metrics in metrics.rrdp() {
        writeln!(
            res,
            "routinator_rrdp_status{{uri=\"{}\"}} {}",
            metrics.notify_uri,
            metrics.notify_status.map(|code| {
                code.as_u16() as i16
            }).unwrap_or(-1),
        ).unwrap();
    }

    // rrdp_duration
    writeln!(res, "
        \n\
        # HELP routinator_rrdp_duration duration of rrdp in seconds\n\
        # TYPE routinator_rrdp_duration gauge"
    ).unwrap();
    for metrics in metrics.rrdp() {
        if let Ok(duration) = metrics.duration {
            writeln!(
                res,
                "routinator_rrdp_duration{{uri=\"{}\"}} {:.3}",
                metrics.notify_uri,
                duration.as_secs() as f64
                + f64::from(duration.subsec_millis()) / 1000.
            ).unwrap();
        }
    }

    Response::builder()
        .header("Content-Type", "text/plain; version=0.0.4")
        .body(res.into())
        .unwrap()
}

fn status(origins: &OriginsHistory) -> Response<Body> {
    match origins.metrics() {
        Some(metrics) => status_active(origins, &metrics),
        None => {
            Response::builder()
            .header("Content-Type", "text/plain")
            .body("Initial validation ongoing. Please wait.".into())
            .unwrap()
        }
    }
}

fn status_active(
    origins: &OriginsHistory,
    metrics: &Metrics
) -> Response<Body> {
    let mut res = String::new();
    let (start, done, duration) = origins.update_times();
    let start = Duration::from_std(start.elapsed()).unwrap();
    let done = done.map(|done|
        Duration::from_std(done.elapsed()).unwrap()
    );
    let duration = duration.map(|duration| 
        Duration::from_std(duration).unwrap()
    );
    let now = Utc::now();

    // serial
    writeln!(res, "serial: {}", origins.serial()).unwrap();

    // last-update-start-at and -ago
    writeln!(res, "last-update-start-at:  {}", now - start).unwrap();
    writeln!(res, "last-update-start-ago: {}", start).unwrap();

    // last-update-dona-at and -ago
    if let Some(done) = done {
        writeln!(res, "last-update-done-at:   {}", now - done).unwrap();
        writeln!(res, "last-update-done-ago:  {}", done).unwrap();
    }
    else {
        writeln!(res, "last-update-done-at:   -").unwrap();
        writeln!(res, "last-update-done-ago:  -").unwrap();
    }

    // last-update-duration
    if let Some(duration) = duration {
        writeln!(res, "last-update-duration:  {}", duration).unwrap();
    }
    else {
        writeln!(res, "last-update-duration:  -").unwrap();
    }

    // valid-roas
    writeln!(res, "valid-roas: {}",
        metrics.tals().iter().map(|tal| tal.roas).sum::<u32>()
    ).unwrap();

    // valid-roas-per-tal
    write!(res, "valid-roas-per-tal: ").unwrap();
    for tal in metrics.tals() {
        write!(res, "{}={} ", tal.tal.name(), tal.roas).unwrap();
    }
    writeln!(res).unwrap();

    // vrps
    writeln!(res, "vrps: {}",
        metrics.tals().iter().map(|tal| tal.vrps).sum::<u32>()
    ).unwrap();

    // vrps-per-tal
    write!(res, "vrps-per-tal: ").unwrap();
    for tal in metrics.tals() {
        write!(res, "{}={} ", tal.tal.name(), tal.vrps).unwrap();
    }
    writeln!(res).unwrap();

    // rsync_status
    writeln!(res, "rsync-durations:").unwrap();
    for metrics in metrics.rsync() {
        write!(
            res,
            "   {}: status={}",
            metrics.module,
            match metrics.status {
                Ok(status) => status.code().unwrap_or(-1),
                Err(_) => -1
            }
        ).unwrap();
        if let Ok(duration) = metrics.duration {
            writeln!(
                res,
                ", duration={:.3}s",
                duration.as_secs() as f64
                + f64::from(duration.subsec_millis()) / 1000.
            ).unwrap();
        }
        else {
            writeln!(res).unwrap()
        }
    }

    // rrdp_status
    writeln!(res, "rrdp-durations:").unwrap();
    for metrics in metrics.rrdp() {
        write!(
            res,
            "   {}: status={}",
            metrics.notify_uri,
            metrics.notify_status.map(|code| {
                code.as_u16() as i16
            }).unwrap_or(-1),
        ).unwrap();
        if let Ok(duration) = metrics.duration {
            writeln!(
                res,
                ", duration={:.3}s",
                duration.as_secs() as f64
                + f64::from(duration.subsec_millis()) / 1000.
            ).unwrap();
        }
        else {
            writeln!(res).unwrap()
        }
    }


    Response::builder()
    .header("Content-Type", "text/plain")
    .body(res.into())
    .unwrap()
}

fn validity_path(origins: &OriginsHistory, path: &str) -> Response<Body> {
    let current = match validity_check(origins) {
        Ok(current) => current,
        Err(resp) => return resp
    };
    let mut path = path.splitn(2, '/');
    let asn = match path.next() {
        Some(asn) => asn,
        None => return bad_request()
    };
    let prefix = match path.next() {
        Some(prefix) => prefix,
        None => return bad_request()
    };
    validity(asn, prefix, current)
}

fn validity_query(
    origins: &OriginsHistory,
    query: Option<&str>
) -> Response<Body> {
    let current = match validity_check(origins) {
        Ok(current) => current,
        Err(resp) => return resp
    };
    let mut asn = None;
    let mut prefix = None;
    for (key, value) in query_iter(query) {
        if key == "asn" {
            asn = value
        }
        else if key == "prefix" {
            prefix = value
        }
        else {
            return bad_request()
        }
    }
    let asn = match asn {
        Some(asn) => asn,
        None => return bad_request()
    };
    let prefix = match prefix {
        Some(prefix) => prefix,
        None => return bad_request()
    };
    validity(asn, prefix, current)
}

fn validity_check(
    origins: &OriginsHistory
) -> Result<Arc<AddressOrigins>, Response<Body>> {
    match origins.current() {
        Some(origins) => Ok(origins),
        None => {
            Err(
                Response::builder()
                .status(503)
                .header("Content-Type", "text/plain")
                .body("Initial validation ongoing. Please wait.".into())
                .unwrap()
            )
        }
    }
}

fn validity(
    asn: &str, prefix: &str, current: Arc<AddressOrigins>
) -> Response<Body> {
    let asn = match AsId::from_str(asn) {
        Ok(asn) => asn,
        Err(_) => return bad_request()
    };
    let prefix = match AddressPrefix::from_str(prefix) {
        Ok(prefix) => prefix,
        Err(_) => return bad_request()
    };
    Response::builder()
    .header("Content-Type", "application/json")
    .body(
        RouteValidity::new(prefix, asn, &current)
        .into_json()
        .into()
    ).unwrap()
}

fn version() -> Response<Body> {
    Response::builder()
    .header("Content-Type", "text/plain")
    .body(crate_version!().into())
    .unwrap()
}

fn vrps(
    origins: &OriginsHistory,
    query: Option<&str>,
    format: OutputFormat
) -> Response<Body> {
    let (current, metrics) = match origins.current_and_metrics() {
        Some(some) => some, 
        None => {
            return Response::builder()
                .status(503)
                .header("Content-Type", "text/plain")
                .body("Initial validation ongoing. Please wait.".into())
                .unwrap()
        }
    };

    let filters = match output_filters(query) {
        Ok(filters) => filters,
        Err(_) => return bad_request(),
    };
    let stream = format.stream(
        current, filters, metrics
    );

    Response::builder()
    .header("Content-Type", format.content_type())
    .header("content-length", stream.output_len())
    .body(Body::wrap_stream(stream::iter(
        stream.map(Result::<_, Infallible>::Ok)
    )))
    .unwrap()
}

fn bad_request() -> Response<Body> {
    Response::builder()
    .status(StatusCode::BAD_REQUEST)
    .header("Content-Type", "text/plain")
    .body("Bad Request".into())
    .unwrap()
}

fn method_not_allowed() -> Response<Body> {
    Response::builder()
    .status(StatusCode::METHOD_NOT_ALLOWED)
    .header("Content-Type", "text/plain")
    .body("Method Not Allowed".into())
    .unwrap()
}

fn not_found() -> Response<Body> {
    Response::builder()
    .status(StatusCode::NOT_FOUND)
    .header("Content-Type", "text/plain")
    .body("Not Found".into())
    .unwrap()
}

/// Produces the output filters from a query string.
fn output_filters(
    query: Option<&str>
) -> Result<Option<Vec<output::Filter>>, Error> {
    let mut query = match query {
        Some(query) => query,
        None => return Ok(None)
    };
    let mut res = Vec::new();
    while !query.is_empty() {
        // Take out one pair.
        let (part, rest) = match query.find('&') {
            Some(idx) => (&query[..idx], &query[idx + 1..]),
            None => (query, "")
        };
        query = rest;

        // Split the pair.
        let equals = match part.find('=') {
            Some(equals) => equals,
            None => return Err(Error)
        };
        let key = &part[..equals];
        let value = &part[equals + 1..];

        if key == "filter-prefix" {
            match AddressPrefix::from_str(value) {
                Ok(some) => res.push(output::Filter::Prefix(some)),
                Err(_) => return Err(Error)
            }
        }
        else if key == "filter-asn" {
            let asn = match AsId::from_str(value) {
                Ok(asn) => asn,
                Err(_) => match u32::from_str(value) {
                    Ok(asn) => asn.into(),
                    Err(_) => return Err(Error)
                }
            };
            res.push(output::Filter::As(asn))
        }
        else {
            return Err(Error)
        }
    }
    if res.is_empty() {
        Ok(None)
    }
    else {
        Ok(Some(res))
    }
}


fn query_iter<'a>(
    query: Option<&'a str>
) -> impl Iterator<Item=(&'a str, Option<&'a str>)> + 'a {
    let query = query.unwrap_or("");
    query.split('&').map(|item| {
        let mut item = item.splitn(2, '=');
        let key = item.next().unwrap();
        let value = item.next();
        (key, value)
    })
}<|MERGE_RESOLUTION|>--- conflicted
+++ resolved
@@ -81,51 +81,16 @@
 }
 
 
-<<<<<<< HEAD
 async fn handle_request(
     req: Request<Body>,
     origins: &OriginsHistory,
 ) -> Result<Response<Body>, Infallible> {
     if *req.method() != Method::GET {
         return Ok(method_not_allowed())
-=======
-    fn call(&mut self, req: Request<Body>) -> Self::Future {
-        future::ok(
-            if *req.method() != Method::GET {
-                self.method_not_allowed()
-            }
-            else {
-                match req.uri().path() {
-                    "/csv" => self.vrps(req.uri().query(), OutputFormat::Csv),
-                    "/json" => {
-                        self.vrps(req.uri().query(), OutputFormat::Json)
-                    }
-                    "/metrics" => self.metrics(),
-                    "/openbgpd" => {
-                        self.vrps(req.uri().query(), OutputFormat::Openbgpd)
-                    }
-                    "/bird" => {
-                        self.vrps(req.uri().query(), OutputFormat::Bird1)
-                    }
-                    "/bird2" => {
-                        self.vrps(req.uri().query(), OutputFormat::Bird2)
-                    }
-                    "/rpsl" => {
-                        self.vrps(req.uri().query(), OutputFormat::Rpsl)
-                    }
-                    "/status" => self.status(),
-                    "/validity" => self.validity_query(req.uri().query()),
-                    "/version" => self.version(),
-                    path if path.starts_with("/api/v1/validity/") => {
-                        self.validity_path(&path[17..])
-                    }
-                    _ => self.not_found()
-                }
-            }
-        )
->>>>>>> e2a1f954
     }
     Ok(match req.uri().path() {
+        "/bird" => vrps(origins, req.uri().query(), OutputFormat::Bird1),
+        "/bird2" => vrps(origins, req.uri().query(), OutputFormat::Bird2),
         "/csv" => vrps(origins, req.uri().query(), OutputFormat::Csv),
         "/json" => vrps(origins, req.uri().query(), OutputFormat::Json),
         "/metrics" => metrics(origins),
