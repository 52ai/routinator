//! The HTTP server
//!
//! The module provides all functionality to expose HTTP endpoints to
//! those interested. The only public item, [`http_listener`] creates all
//! necessary networking services based on the current configuration.
//!
//! [`http_listener`]: fn.http_listener.html

use std::{io, mem};
use std::fmt::Write as FmtWrite;
use std::io::Write;
use std::net::SocketAddr;
use std::str::FromStr;
use std::sync::Arc;
use chrono::Duration;
use chrono::offset::Utc;
use futures::{Async, Future, IntoFuture, Stream};
use rpki::resources::AsId;
use tokio::io::{AsyncRead, WriteAll, write_all};
use tokio::net::{TcpListener, TcpStream};
use crate::output;
use crate::config::Config;
use crate::operation::Error;
use crate::origins::{AddressOrigins, AddressPrefix, OriginsHistory};
use crate::output::OutputFormat;
use crate::utils::finish_all;


//------------ http_listener -------------------------------------------------

/// Returns a future for all HTTP server listeners.
///
/// Which servers these are, if any, is determined by `config`. The data 
/// taken from `history`. As a consequence, if you need new
/// data to be exposed, add it to [`OriginsHistory`] somehow.
///
/// [`OriginsHistory`]: ../origins/struct.OriginsHistory.html
pub fn http_listener(
    history: OriginsHistory,
    config: &Config,
) -> impl Future<Item= (), Error = ()> {
    finish_all(
        config.http_listen.iter().map(|addr| {
            single_http_listener(*addr, history.clone())
        })
    )
}

/// Returns a future for a single HTTP listener.
///
/// The future will never resolve unless an error happens that breaks the
/// listener, in which case it will print an error and resolve the error case.
/// It will listen on `addr` for incoming connection. Each new connection will
/// be handled via a brand new `HttpConnection`.
fn single_http_listener(
    addr: SocketAddr,
    history: OriginsHistory,
) -> impl Future<Item=(), Error=()> {
    TcpListener::bind(&addr).into_future()
    .then(move |res| {
        match res {
            Ok(some) => {
                info!("HTTP monitor: Listening on {}.", addr);
                Ok(some)
            }
            Err(err) => {
                error!("Failed to bind HTTP monitor to {}: {}", addr, err);
                Err(())
            }
        }
    })
    .and_then(move |listener| {
        listener.incoming()
        .map_err(|err| {
            error!("Failed to accept HTTP monitor connection: {}", err)
        })
        .for_each(move |sock| {
            tokio::spawn(
                HttpConnection::new(sock, history.clone())
            )
        })
    })
}


//------------ HttpConnection ------------------------------------------------

/// The future for a HTTP monitor connection.
///
/// The future will read and parse an HTTP request, produce a response and
/// send it out, close the socket, and resolve successfully. An error will
/// be returned if an IO error happens only. If an error happens further up,
/// it will try to send a 500 response back.
#[allow(clippy::large_enum_variant)]
enum HttpConnection {
    /// Phase 1: Read a request.
    Read(ReadRequest),

    /// Phase 2: Send a response.
    Response(Response),

    /// Phase 3: Done.
    Done
}

impl HttpConnection {
    /// Creates a new connection for a socket and the history.
    pub fn new(
        sock: TcpStream,
        origins: OriginsHistory,
    ) -> Self {
        HttpConnection::Read(ReadRequest::new(sock, origins))
    }

    /// Returns whether the connection has arrived at the ‘done’ state.
    fn is_done(&self) -> bool {
        match *self {
            HttpConnection::Done => true,
            _ => false
        }
    }
}

impl Future for HttpConnection {
    type Item = ();
    type Error = ();

    fn poll(&mut self) -> Result<Async<Self::Item>, Self::Error> {
        while !self.is_done() {
            *self = match *self {
                HttpConnection::Read(ref mut fut) => {
                    HttpConnection::Response(try_ready!(
                        fut.poll().map_err(|_| ())
                    ))
                }
                HttpConnection::Response(ref mut fut) => {
                    try_ready!(fut.poll().map_err(|_| ()));
                    HttpConnection::Done
                }
                HttpConnection::Done => panic!("polling resolved future")
            };
        }
        Ok(Async::Ready(()))
    }
}


//------------ ReadRequest ---------------------------------------------------

/// A future that reads a request and turns it into a response.
///
/// The future will keep reading from the socket until it either successfully
/// parses an HTTP request or runs out of space as it internally uses a fixed
/// size buffer of 1024 bytes for the message - enough for our purposes. In
/// either case it will resolve into a response to send back, which will be a
/// 500 error if anything goes wrong.
struct ReadRequest {
    /// The socket to read from.
    ///
    /// If this becomes `None`, we are done.
    sock: Option<TcpStream>,

    /// The history to generate responses from.
    ///
    /// Like `sock`, this will be turned into `None` when we are done.
    origins: Option<OriginsHistory>,

    /// The read buffer.
    buf: [u8; 1024],

    /// The current position in the read buffer.
    read: usize
}

impl ReadRequest {
    fn new(sock: TcpStream, origins: OriginsHistory) -> Self {
        ReadRequest {
            sock: Some(sock),
            origins: Some(origins),
            buf: unsafe { mem::uninitialized() },
            read: 0
        }
    }
}

impl Future for ReadRequest {
    type Item = Response;
    type Error = io::Error;

    fn poll(&mut self) -> Result<Async<Self::Item>, Self::Error> {
        loop {
            let read = try_ready!(
                self.sock.as_mut().expect("polling resolved future)")
                    .poll_read(&mut self.buf[self.read..])
            );
            if read == 0 {
                return Err(
                    io::Error::new(
                        io::ErrorKind::UnexpectedEof,
                        "closed by peer"
                    )
                )
            }
            self.read += read;
            let mut headers = [httparse::EMPTY_HEADER; 16];
            let mut req = httparse::Request::new(&mut headers);
            match req.parse(&self.buf[..self.read]) {
                Ok(res) if res.is_partial() => {
                    if self.read >= self.buf.len() {
                        return Ok(Async::Ready(
                            Response::error(self.sock.take().unwrap())
                        ))    
                    }
                    // else we continue reading another fragment.
                }
                Ok(_) => {
                    return Ok(Async::Ready(Response::from_request(
                        self.sock.take().unwrap(),
                        self.origins.take().unwrap(),
                        &req
                    )))
                }
                Err(_) => {
                    return Ok(Async::Ready(
                        Response::error(self.sock.take().unwrap())
                    ))    
                }
            }
        }
    }
}


//------------ Response ------------------------------------------------------

/// A future sending a response back to the client.
///
/// This type collects all possible types of responses.
enum Response {
    /// A response returning static content.
    Static(WriteAll<TcpStream, &'static [u8]>),

    /// A response returning dynamic content.
    Vec(WriteAll<TcpStream, Vec<u8>>),

    /// A response returning a list of VRPs.
    ///
    /// These lists are too big to create a temporary buffer first, so we
    /// have a type that smartly sends them out in chunks.
    Vrp(VrpResponse),
}

impl Response {
    /// Produces the correct response for the given request.
    fn from_request(
        sock: TcpStream,
        origins: OriginsHistory,
        req: &httparse::Request
    ) -> Self {
        if req.method != Some("GET") {
            return Self::method_not_allowed(sock)
        }
        if let Some(path) = req.path {
            let (path, query) = match path.find('?') {
                Some(idx) => (&path[..idx], &path[idx + 1..]),
                None => (path, "")
            };
            match path {
                "/csv" => {
                    VrpResponse::response(
                        sock, origins, query, OutputFormat::Csv
                    )
                }
                "/json" => {
                    VrpResponse::response(
                        sock, origins, query, OutputFormat::Json
                    )
                }
                "/metrics" => {
                    Self::metrics(sock, origins)
                }
                "/openbgpd" => {
                    VrpResponse::response(
                        sock, origins, query, OutputFormat::Openbgpd
                    )
                }
                "/rpsl" => {
                    VrpResponse::response(
                        sock, origins, query, OutputFormat::Rpsl
                    )
                }
                "/status" => Self::status(sock, origins),
                "/version" => Self::text(sock, crate_version!()),
                _ => Self::not_found(sock),
            }
        }
        else {
            Self::not_found(sock)
        }
    }

    /// Produces the response for the `/metrics` path.
    fn metrics(sock: TcpStream, origins: OriginsHistory) -> Self {
        let mut res = String::new();

        // valid_roas 
        writeln!(res,
            "# HELP routinator_valid_roas number of valid ROAs seen\n\
             # TYPE routinator_valid_roas gauge"
        ).unwrap();
        origins.current_metrics(|item| {
            for tal in item.tals() {
                writeln!(res,
                    "routinator_valid_roas{{tal=\"{}\"}} {}",
                    tal.tal.name(), tal.roas
                ).unwrap();
            }
        });

        // vrps_total
        writeln!(res,
            "\n\
             # HELP routinator_vrps_total total number of VRPs seen\n\
             # TYPE routinator_vrps_total gauge"
        ).unwrap();
        origins.current_metrics(|item| {
            for tal in item.tals() {
                writeln!(res,
                    "routinator_vrps_total{{tal=\"{}\"}} {}",
                    tal.tal.name(), tal.vrps
                ).unwrap();
            }
        });

        // last_update_state, last_update_done, last_update_duration
        let (start, done, duration) = origins.update_times();
        unwrap!(write!(res,
            "\n\
<<<<<<< HEAD
            # HELP routinator_last_update_start seconds since last update started\n\
            # TYPE routinator_last_update_start gauge\n\
            routinator_last_update_start {}\n\
            \n\
            # HELP routinator_last_update_duration duration in seconds of last update\n\
            # TYPE routinator_last_update_duration gauge\n\
            routinator_last_update_duration {}\n\
            \n\
            # HELP routinator_last_update_done seconds since last update finished\n\
            # TYPE routinator_last_update_done gauge\n\
            routinator_last_update_done ",
=======
            # HELP last_update_start seconds since last update started\n\
            # TYPE last_update_start gauge\n\
            last_update_start {}\n\
            \n\
            # HELP last_update_duration duration in seconds of last update\n\
            # TYPE last_update_duration gauge\n\
            last_update_duration {}\n\
            \n\
            # HELP last_update_done seconds since last update finished\n\
            # TYPE last_update_done gauge\n\
            last_update_done ",
>>>>>>> 7933ded0
            start.elapsed().as_secs(),
            duration.map(|duration| duration.as_secs()).unwrap_or(0),
        ));
        match done {
            Some(instant) => {
                unwrap!(writeln!(res, "{}", instant.elapsed().as_secs()));
            }
            None => {
                unwrap!(writeln!(res, "Nan"));
            }
        }

        // serial
        unwrap!(write!(res,
            "\n\
<<<<<<< HEAD
            # HELP routinator_serial current RTR serial number\n\
            # TYPE routinator_serial gauge\n\
            routinator_serial {}",
=======
            # HELP serial current RTR serial number\n\
            # TYPE serial gauge\n\
            serial {}",
>>>>>>> 7933ded0
            origins.serial()
        ));

        unwrap!(writeln!(res, ""));

        Self::from_content(
            sock, "200 OK", "text/plain; version=0.0.4",
            &res
        )
    }

    /// Produces a response for the `/status` path.
    fn status(sock: TcpStream, origins: OriginsHistory) -> Self {
        let mut res = String::new();
        let (start, done, duration) = origins.update_times();
        let start = unwrap!(Duration::from_std(start.elapsed()));
        let done = done.map(|done|
            unwrap!(Duration::from_std(done.elapsed()))
        );
        let duration = duration.map(|duration| 
            unwrap!(Duration::from_std(duration))
        );
        let now = Utc::now();

        // serial
        unwrap!(writeln!(res, "serial: {}", origins.serial()));

        // last-update-start-at and -ago
        unwrap!(writeln!(res, "last-update-start-at:  {}", now - start));
        unwrap!(writeln!(res, "last-update-start-ago: {}", start));

        // last-update-dona-at and -ago
        if let Some(done) = done {
            unwrap!(writeln!(res, "last-update-done-at:   {}", now - done));
            unwrap!(writeln!(res, "last-update-done-ago:  {}", done));
        }
        else {
            unwrap!(writeln!(res, "last-update-done-at:   -"));
            unwrap!(writeln!(res, "last-update-done-ago:  -"));
        }

        // last-update-duration
        if let Some(duration) = duration {
            unwrap!(writeln!(res, "last-update-duration:  {}", duration));
        }
        else {
            unwrap!(writeln!(res, "last-update-duration:  -"));
        }

        origins.current_metrics(|metrics| {
            // valid-roas
            unwrap!(writeln!(res, "valid-roas: {}",
                metrics.tals().iter().map(|tal| tal.roas).sum::<u32>()
            ));

            // valid-roas-per-tal
            unwrap!(write!(res, "valid-roas-per-tal: "));
            for tal in metrics.tals() {
                unwrap!(write!(res, "{}={} ", tal.tal.name(), tal.roas));
            }
            unwrap!(writeln!(res, ""));

            // vrps
            unwrap!(writeln!(res, "vrps: {}",
                metrics.tals().iter().map(|tal| tal.vrps).sum::<u32>()
            ));

            // vrps-per-tal
            unwrap!(write!(res, "vrps-per-tal: "));
            for tal in metrics.tals() {
                unwrap!(write!(res, "{}={} ", tal.tal.name(), tal.vrps));
            }
            unwrap!(writeln!(res, ""));

        });

        Self::from_content(
            sock, "200 OK", "text/plain; version=0.0.4",
            &res
        )
    }

    /// Produces a response returning some plain text.
    fn text<T: AsRef<str> + ?Sized>(sock: TcpStream, text: &T) -> Self {
        Self::from_content(
            sock,
            "200 OK",
            "text/plain;charset=utf-8",
            text.as_ref().as_bytes()
        )
    }

    /// Produces the response for some content.
    ///
    /// Assembles the response in a newly allocated buffer before sending.
    /// The response will be sent to `sock`. It will have the status code
    /// `status` which must be both the numerical code and the reason phrase.
    /// The content type of the response will be set to `content_type`. The
    /// content will be taken from content.
    fn from_content<T: AsRef<[u8]> + ?Sized>(
        sock: TcpStream,
        status: &'static str,
        content_type: &'static str,
        content: &T
    ) -> Self {
        let content = content.as_ref();
        let mut res = Vec::with_capacity(
            status.len() + content_type.len() + content.len()
            + 12 // for content length -- should be enough
            + 11 + 16 + 18 + 2 // Presumably, the compiler is smart enough ...
        ); 
        write!(&mut res, 
            "HTTP/1.1 {}\r\n\
             Content-Type: {}\r\n\
             Content-Length: {}\r\n\
             \r\n",
            status,
            content_type,
            content.len(),
        ).unwrap();
        res.extend_from_slice(content);
        Response::Vec(write_all(sock, res))
    }

    /// Produces a 500 Internal Server Error response.
    fn error(sock: TcpStream) -> Self {
        Response::Static(write_all(sock, &ERROR_500))
    }

    /// Produces a 400 Bad Request response.
    fn bad_request(sock: TcpStream) -> Self {
        Response::Static(write_all(sock, &ERROR_400))
    }

    /// Produces a 404 Not Found response.
    fn not_found(sock: TcpStream) -> Self {
        Response::Static(write_all(sock, &ERROR_404))
    }

    /// Produces a 405 Method Not Allowed response.
    fn method_not_allowed(sock: TcpStream) -> Self {
        Response::Static(write_all(sock, &ERROR_405))
    }
}

impl Future for Response {
    type Item = ();
    type Error = io::Error;

    fn poll(&mut self) -> Result<Async<()>, io::Error> {
        match *self {
            Response::Static(ref mut fut) => {
                let _ = try_ready!(fut.poll());
            }
            Response::Vec(ref mut fut) => {
                let _ = try_ready!(fut.poll());
            }
            Response::Vrp(ref mut fut) => {
                try_ready!(fut.poll());
            }
        };
        Ok(Async::Ready(()))
    }
}


//------------ VrpResponse --------------------------------------------------

/// A response providing the VRP output.
///
/// This will send out the list of VRPs in chunks of 1000 entries.
struct VrpResponse {
    write: WriteAll<TcpStream, Vec<u8>>,
    stream: VrpStream,
}

impl VrpResponse {
    /// Creates a new VRP response.
    ///
    /// The response will be sent to the socket `sock`. The list will be the
    /// current list from `origins`. It will be formatted in `format`.
    pub fn response(
        sock: TcpStream,
        origins: OriginsHistory,
        query: &str,
        format: OutputFormat
    ) -> Response {
        let filters = match Self::output_filters(query) {
            Ok(filters) => filters,
            Err(_) => return Response::bad_request(sock),
        };
        let mut stream = VrpStream::new(origins.current(), format, filters);
        Response::Vrp(VrpResponse {
            write: write_all(sock, stream.start()),
            stream
        })
    }

    /// Produces the output filters from a query string.
    fn output_filters(
        mut query: &str
    ) -> Result<Option<Vec<output::Filter>>, Error> {
        let mut res = Vec::new();
        while !query.is_empty() {
            // Take out one pair.
            let (part, rest) = match query.find('&') {
                Some(idx) => (&query[..idx], &query[idx + 1..]),
                None => (query, "")
            };
            query = rest;

            // Split the pair.
            let equals = match part.find('=') {
                Some(equals) => equals,
                None => return Err(Error)
            };
            let key = &part[..equals];
            let value = &part[equals + 1..];

            if key == "filter-prefix" {
                match AddressPrefix::from_str(value) {
                    Ok(some) => res.push(output::Filter::Prefix(some)),
                    Err(_) => return Err(Error)
                }
            }
            else if key == "filter-asn" {
                let asn = match AsId::from_str(value) {
                    Ok(asn) => asn,
                    Err(_) => match u32::from_str(value) {
                        Ok(asn) => asn.into(),
                        Err(_) => return Err(Error)
                    }
                };
                res.push(output::Filter::As(asn))
            }
            else {
                return Err(Error)
            }
        }
        if res.is_empty() {
            Ok(None)
        }
        else {
            Ok(Some(res))
        }
    }
}

impl Future for VrpResponse {
    type Item = ();
    type Error = io::Error;

    fn poll(&mut self) -> Result<Async<Self::Item>, Self::Error> {
        loop {
            let (sock, _) = try_ready!(self.write.poll());
            if let Some(batch) = self.stream.next() {
                self.write = write_all(sock, batch)
            }
            else {
                return Ok(Async::Ready(()))
            }
        }
    }
}


//------------ VrpStream -----------------------------------------------------

struct VrpStream {
    origins: Arc<AddressOrigins>,
    next_id: usize,
    format: OutputFormat,
    filters: Option<Vec<output::Filter>>,
} 

impl VrpStream {
    pub fn new(
        origins: Arc<AddressOrigins>,
        format: OutputFormat,
        filters: Option<Vec<output::Filter>>,
    ) -> Self {
        Self {
            origins,
            next_id: 0,
            format,
            filters
        }
    }

    pub fn start(&mut self) -> Vec<u8> {
        // We’ll start out with the HTTP header which we can assemble
        // already. For the length, we have our magical `GetLength` type.
        let mut target = format!("\
            HTTP/1.1 200 OK\r\n\
            Content-Type: {}\r\n\
            Content-Length: {}\r\n\
            \r\n",
            self.format.content_type(),
            GetLength::get(|w| unwrap!(
                self.format.output(
                    &self.origins, self.filters.as_ref().map(AsRef::as_ref), w
                )
            ))
        ).into_bytes();
        unwrap!(self.format.output_header(&self.origins, &mut target));
        self.next_batch(true, &mut target);
        target
    }

    pub fn next(&mut self) -> Option<Vec<u8>> {
        if !self.has_next_batch() {
            return None
        }
        let mut target = Vec::new();
        self.next_batch(false, &mut target);
        Some(target)
    }

    fn has_next_batch(&self) -> bool {
        self.next_id < self.origins.len()
    }

    /// Creates the next batch of VRPs.
    ///
    /// Adds the output to `target`. Returns `true` if output was added or
    /// `false` if there isn’t anything left.
    fn next_batch(&mut self, mut first: bool, target: &mut Vec<u8>) {
        let mut len = 0;
        let filters = self.filters.as_ref().map(AsRef::as_ref);
        while self.next_id < self.origins.len() && len < 1000 {
            if unwrap!(self.format.output_origin(
                &self.origins[self.next_id], filters, first, target
            )) {
                first = false;
                len += 1;
            }
            self.next_id += 1;
        }
        if self.next_id == self.origins.len() {
            self.format.output_footer(&self.origins, target).unwrap();
        }
    }

}


//------------ GetLength -----------------------------------------------------

/// A writer that adds up the length of whatever has been written.
#[derive(Clone, Copy, Debug, Default)]
struct GetLength(usize);

impl GetLength {
    /// Returns the length of what’s been written in the closure.
    ///
    /// The closure receives a writer it should write to.
    pub fn get<F: FnOnce(&mut Self)>(op: F) -> usize {
        let mut target = Self::default();
        op(&mut target);
        target.0
    }
}

impl io::Write for GetLength {
    fn write(&mut self, buf: &[u8]) -> Result<usize, io::Error> {
        self.0 += buf.len();
        Ok(buf.len())
    }

    fn flush(&mut self) -> Result<(), io::Error> {
        Ok(())
    }
}


//------------ Constants -----------------------------------------------------

/// The literal content of a 404 error.
const ERROR_400: &[u8] = b"\
    HTTP/1.1 400 Bad Request\r\n\
    Content-Type: text/plain\r\n\
    Content-Length: 11\r\n\
    \r\n\
    Bad Request";

/// The literal content of a 404 error.
const ERROR_404: &[u8] = b"\
    HTTP/1.1 404 Not Found\r\n\
    Content-Type: text/plain\r\n\
    Content-Length: 9\r\n\
    \r\n\
    Not Found";

/// The literal content of a 405 error.
const ERROR_405: &[u8] = b"\
    HTTP/1.1 405 Method Not Allowed\r\n\
    Content-Type: text/plain\r\n\
    Content-Length: 18\r\n\
    \r\n\
    Method Not Allowed";

/// The literal content of a 500 error.
const ERROR_500: &[u8] = b"\
    HTTP/1.1 500 Internal Server Error\r\n\
    Content-Type: text/plain\r\n\
    Content-Length: 21\r\n\
    \r\n\
    Internal Server Error";
<|MERGE_RESOLUTION|>--- conflicted
+++ resolved
@@ -336,7 +336,6 @@
         let (start, done, duration) = origins.update_times();
         unwrap!(write!(res,
             "\n\
-<<<<<<< HEAD
             # HELP routinator_last_update_start seconds since last update started\n\
             # TYPE routinator_last_update_start gauge\n\
             routinator_last_update_start {}\n\
@@ -348,19 +347,7 @@
             # HELP routinator_last_update_done seconds since last update finished\n\
             # TYPE routinator_last_update_done gauge\n\
             routinator_last_update_done ",
-=======
-            # HELP last_update_start seconds since last update started\n\
-            # TYPE last_update_start gauge\n\
-            last_update_start {}\n\
-            \n\
-            # HELP last_update_duration duration in seconds of last update\n\
-            # TYPE last_update_duration gauge\n\
-            last_update_duration {}\n\
-            \n\
-            # HELP last_update_done seconds since last update finished\n\
-            # TYPE last_update_done gauge\n\
-            last_update_done ",
->>>>>>> 7933ded0
+
             start.elapsed().as_secs(),
             duration.map(|duration| duration.as_secs()).unwrap_or(0),
         ));
@@ -376,15 +363,10 @@
         // serial
         unwrap!(write!(res,
             "\n\
-<<<<<<< HEAD
             # HELP routinator_serial current RTR serial number\n\
             # TYPE routinator_serial gauge\n\
             routinator_serial {}",
-=======
-            # HELP serial current RTR serial number\n\
-            # TYPE serial gauge\n\
-            serial {}",
->>>>>>> 7933ded0
+
             origins.serial()
         ));
 
