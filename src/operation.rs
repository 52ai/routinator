//! What Routinator can do for you.
//!
//! This module implements all the commands users can ask Routinator to
//! perform. They are encapsulated in the type [`Operation`] which can
//! determine the command from the command line argumments and then execute
//! it.
//!
//! [`Operation`]: enum.Operation.html

use std::{fs, io};
use std::io::Write;
use std::path::{Path, PathBuf};
use std::process::Command;
use std::time::Instant;
use clap::{App, Arg, ArgMatches, SubCommand};
use futures::future;
use futures::future::Future;
use tempfile::NamedTempFile;
use tokio::timer::Delay;
use crate::config::Config;
use crate::monitor::monitor_listener;
use crate::origins::{AddressOrigins, OriginsHistory};
use crate::output::OutputFormat;
use crate::repository::Repository;
use crate::rtr::{rtr_listener, NotifySender};


//------------ Operation -----------------------------------------------------

/// The command to execute.
///
/// This type collects all the commands we have defined plus any possible
/// extra configuration they support.
///
/// You can create a value from the command line arguments. First, you add
/// all necessary sub-commands and arguments to a clap `App` via
/// [`config_args`] and then process the argument matches into a value in
/// [`from_arg_matches`]. Finally, you can execute the created command
/// through the [`run`] method.
///
/// [`config_args`]: #method.config_args
/// [`from_arg_matches`]: #method.from_arg_matches
/// [`run`]: #method.run
pub enum Operation {
    /// Shows the current configuration.
    Config,

    /// Show the manual page.
    Man {
        /// Output the page instead of showing it.
        ///
        /// Output is requested by this being some. If there is a path,
        /// then we output to the file identified by the path, otherwise
        /// we print to stdout.
        output: Option<Option<PathBuf>>,
    },

    /// Run the RTR server.
    Rtrd {
        /// Stay attached to the terminal.
        ///
        /// If this is `true`, we just start the server and keep going. If
        /// this is `false`, we detach from the terminal into daemon mode
        /// which has a few extra consequences.
        attached: bool,
    },

    /// Update the local repository.
    ///
    /// This will also do a validation run in order to discover possible new
    /// publication points.
    Update,

    /// Produce a list of Validated ROA Payload.
    Vrps {
        /// The destination to output the list to.
        ///
        /// If this is some path, then we print the list into that file.
        /// Otherwise we just dump it to stdout.
        output: Option<PathBuf>,

        /// The desired output format.
        format: OutputFormat,

        /// Don’t update the repository.
        noupdate: bool,
    },
}

impl Operation {
    /// Adds the command configuration to a clap app.
    pub fn config_args<'a: 'b, 'b>(app: App<'a, 'b>) -> App<'a, 'b> {
        app

        // config
        .subcommand(Config::rtrd_args(SubCommand::with_name("config")
            .about("Prints the current config and exits.")
        ))

        // vrps
        .subcommand(SubCommand::with_name("vrps")
            .about("Produces a list of validated ROA payload.")
            .arg(Arg::with_name("output")
                .short("o")
                .long("output")
                .value_name("FILE")
                .help("output file")
                .takes_value(true)
                .default_value("-")
            )
            .arg(Arg::with_name("format")
                .short("f")
                .long("format")
                .value_name("FORMAT")
                .possible_values(&[
                    "csv", "csvext", "json", "openbgpd", "rpsl", "none"
                ])
                .default_value("csv")
                .help("sets the output format")
                .takes_value(true)
            )
            .arg(Arg::with_name("noupdate")
                .short("n")
                .long("noupdate")
                .help("don't update the local cache")
            )
        )

        // update
        .subcommand(SubCommand::with_name("update")
            .about("Updates the local RPKI repository.")
        )

        // rtrd
        .subcommand(Config::rtrd_args(SubCommand::with_name("rtrd")
            .about("Starts the RTR server.")
            .arg(Arg::with_name("attached")
                .short("a")
                .long("attached")
                .help("stay attached to the terminal")
            )
        ))

        // man
        .subcommand(SubCommand::with_name("man")
            .about("Shows the man page")
            .arg(Arg::with_name("output")
                .short("o")
                .long("output")
                .value_name("FILE")
                .help("output file, '-' or not present for stdout")
                .takes_value(true)
            )
        )
    }

    /// Creates a command from clap matches.
    ///
    /// This function prints errors to stderr.
    pub fn from_arg_matches(
        matches: &ArgMatches,
        cur_dir: &Path,
        config: &mut Config
    ) -> Result<Self, Error> {
        Ok(match matches.subcommand() {
            ("config", Some(matches)) => {
                config.apply_rtrd_arg_matches(matches, cur_dir)?;
                Operation::Config
            }
            ("man", Some(matches)) => {
                Operation::Man {
                    output: matches.value_of("output").map(|value| {
                        match value {
                            "-" => None,
                            path => Some(path.into())
                        }
                    })
                }
            }
            ("rtrd", Some(matches)) => {
                config.apply_rtrd_arg_matches(matches, cur_dir)?;
                Operation::Rtrd {
                    attached: matches.is_present("attached")
                }
            }
            ("update", _) => Operation::Update,
            ("vrps", Some(matches)) => {
                Operation::Vrps {
                    output: match matches.value_of("output").unwrap() {
                        "-" => None,
                        path => Some(path.into())
                    },
                    format: match matches.value_of("format").unwrap() {
                        "csv" => OutputFormat::Csv,
                        "csvext" => OutputFormat::ExtendedCsv,
                        "json" => OutputFormat::Json,
                        "openbgpd" => OutputFormat::Openbgpd,
                        "rpsl" => OutputFormat::Rpsl,
                        "none" => OutputFormat::None,
                        _ => panic!("unexpected format argument")
                    },
                    noupdate: matches.is_present("noupdate")
                }
            }
            ("", _) => {
                eprintln!(
                    "Error: a command is required.\n\
                     \nCommonly used commands are:\
                     \n   vrps   produces a list of validated ROA payload\
                     \n   rtrd   start the RTR server\
                     \n   man    show the manual page\
                     \n\
                     \nSee routinator -h for a usage summary or\
                       routinator man for detailed help."
                );
                return Err(Error)
            }
            _ => panic!("Unexpected subcommand."),
        })
    }

    /// Runs the command.
    ///
    /// Depending on the command, this method may switch to logging at some
    /// point.
    pub fn run(self, config: Config) -> Result<(), Error> {
        match self {
            Operation::Config => 
                Self::print_config(config),
            Operation::Man { output } => {
                match output {
                    Some(output) => Self::output_man(output),
                    None => Self::display_man(),
                }
            }
            Operation::Rtrd { attached }
                => Self::rtrd(config, attached),
            Operation::Update
                => Self::update(config),
            Operation::Vrps { output, format, noupdate } 
                => Self::vrps(config, output, format, noupdate),
        }
    }
}

/// # Running Actual Commands
///
impl Operation {
    /// Prints the current configuration to stdout and exits.
    #[cfg(unix)]
    fn print_config(mut config: Config) -> Result<(), Error> {
        if config.chroot.is_some() {
            config.daemonize()?;
        }
        println!("{}", config);
        Ok(())
    }

    /// Prints the current configuration to stdout and exits.
    #[cfg(not(unix))]
    fn print_config(config: Config) -> Result<(), Error> {
        println!("{}", config);
        Ok(())
    }

    /// Outputs the manual page to the given path.
    ///
    /// If the path is `None`, outputs to stdout.
    fn output_man(output: Option<PathBuf>) -> Result<(), Error> {
        match output {
            Some(path) => {
                let mut file = match fs::File::create(&path) {
                    Ok(file) => file,
                    Err(err) => {
                        eprintln!(
                            "Failed to open output file {}: {}",
                            path.display(), err
                        );
                        return Err(Error)
                    }
                };
                if let Err(err) = file.write_all(MAN_PAGE) {
                    eprintln!("Failed to write to output file: {}", err);
                    return Err(Error)
                }
                info!(
                    "Successfully writen manual page to {}",
                    path.display()
                );
            }
            None => {
                let out = io::stdout();
                let mut out = out.lock();
                if let Err(err) = out.write_all(MAN_PAGE) {
                    eprintln!("Failed to write man page: {}", err);
                    return Err(Error)
                }
            }
        }
        Ok(())
    }

    /// Displays the manual page.
    ///
    /// This puts the manual page into a temporary file and then executes
    /// the `man` command. This probably doesn’t work on Windows.
    fn display_man() -> Result<(), Error> {
        let mut file = NamedTempFile::new().map_err(|err| {
            eprintln!(
                "Can't display man page: \
                 Failed to create temporary file: {}.",
                err
            );
            Error
        })?;
        file.write_all(MAN_PAGE).map_err(|err| {
            eprintln!(
                "Can't display man page: \
                Failed to write to temporary file: {}.",
                err
            );
            Error
        })?;
        Command::new("man").arg(file.path()).status().map_err(|err| {
            eprintln!("Failed to run man: {}", err);
            Error
        }).and_then(|exit| {
            if exit.success() {
                Ok(())
            }
            else {
                Err(Error)
            }
        })
    }

    /// Starts the RTR server.
    ///
    /// If `attached` is `false`, will fork the server and exit. Otherwise
    /// just runs the server forever.
    fn rtrd(mut config: Config, attached: bool) -> Result<(), Error> {
        let repo = config.create_repository(false, true)?;
        if !attached {
            Self::daemonize(&mut config)?;
        }
        config.switch_logging(!attached)?;

        // Start out with validation so that we only fire up our sockets
        // once we are actually ready.
        if repo.update().is_err() {
            warn!("Repository update failed. Continuing anyway.");
        }
        let roas = match repo.process() {
            Ok(roas) => roas,
            Err(_) => {
                error!("Fatal: Validation failed. Aborting");
                return Err(Error)
            }
        };
        let history = OriginsHistory::new(
            AddressOrigins::from_route_origins(
                roas, &config.load_exceptions(false)?, false
            ),
            config.history_size
        );

        info!("Starting RTR listener...");
        let (notify, rtr) = rtr_listener(history.clone(), &config);
        let monitor = monitor_listener(history.clone(), &config);
        tokio::runtime::run(
            Self::update_future(repo, history, notify, config)
            .map_err(|_| ())
            .select(rtr).map(|_| ()).map_err(|_| ())
            .select(monitor).map(|_| ()).map_err(|_| ())
        );
        Ok(())
    }

    #[cfg(unix)]
    fn daemonize(config: &mut Config) -> Result<(), Error> {
        if let Err(err) = config.daemonize()?.start() {
            eprintln!("Detaching failed: {}", err);
            return Err(Error)
        }
        Ok(())
    }

    #[cfg(not(unix))]
    fn daemonize(_config: &mut Config) -> Result<(), Error> {
        Ok(())
    }

    /// Updates the repository.
    ///
    /// This runs both an update of the already known publication points but
    /// also does validation in order to discover new points.
    ///
    /// Which turns out is just a shortcut for `vrps` with no output.
    fn update(config: Config) -> Result<(), Error> {
        Self::vrps(config, None, OutputFormat::None, false)
    }

    /// Produces a list of Validated ROA Payload.
    ///
    /// The list will be written to the file identified by `output` or
    /// stdout if that is `None`. The format is determined by `format`.
    /// If `noupdate` is `false`, the local repository will be updated first
    /// and rsync will be enabled during validation to sync any new
    /// publication points.
    fn vrps(
        config: Config,
        output: Option<PathBuf>,
        format: OutputFormat,
        noupdate: bool
    ) -> Result<(), Error> {
        let repo = config.create_repository(format.extra_output(), !noupdate)?;
        config.switch_logging(false)?;
        let exceptions = repo.load_exceptions(&config)?;

        if repo.update().is_err() {
            warn!("Update failed. Continuing anyway.");
        }
        let roas = match repo.process() {
            Ok(roas) => roas,
            Err(_) => {
                error!("Validation failed. Aborting.");
                return Err(Error)
            }
        };
        debug!("Found {} ROAs.", roas.len());
        let vrps = AddressOrigins::from_route_origins(
            roas, &exceptions, format.extra_output()
        );
        let res = match output {
            Some(ref path) => {
                let mut file = match fs::File::create(path) {
                    Ok(file) => file,
                    Err(err) => {
                        error!(
                            "Failed to open output file '{}': {}",
                            path.display(), err
                        );
                        return Err(Error)
                    }
                };
                format.output(&vrps, &mut file)
            }
            None => {
                let out = io::stdout();
                let mut out = out.lock();
                format.output(&vrps, &mut out)
            }
        };
        res.map_err(|err| {
            error!(
                "Failed to output result: {}",
                err
            );
            Error
        })
    }

    /// Returns a future that updates and validates the local repository.
    ///
    /// The future periodically runs an update and validation on `repo`. It
    /// sdds the result to `history`. If there are changes, it also triggers
    /// a notification on `notify`. 
    fn update_future(
        repo: Repository,
        history: OriginsHistory,
        notify: NotifySender,
        config: Config,
    ) -> impl Future<Item=(), Error=Error> {
        future::loop_fn(
            (repo, history, notify, config),
            |(repo, history, mut notify, config)| {
                Delay::new(Instant::now() + config.refresh)
                .map_err(|e| {
                    error!("Fatal: wait timer failed ({})", e);
                    Error
                })
                .and_then(move |_| {
                    repo.start();
                    Ok(repo)
                })
                .and_then(|repo| {
                    info!("Updating the local repository.");
                    repo.update_async().map(|()| repo)
                })
                .and_then(|repo| {
                    info!("Starting validation of local repository.");
                    repo.process_async()
                    .and_then(move |origins| {
                        info!("Loading exceptions.");
                        let must_notify = match repo.load_exceptions(&config) {
                            Ok(exceptions) => {
                                history.update(
                                    Some(origins),
                                    &exceptions,
                                    false
                                )
                            }
                            Err(_) => {
                                warn!(
                                    "Failed to load exceptions. \
                                     Discarding this validation run but \
                                     continuing."
                                );
                                false
                            }
                        };
                        info!("New serial is {}.", history.serial());
                        if must_notify {
                            info!("Sending out notifications.");
                            notify.notify();
                        }
                        Ok(future::Loop::Continue(
                            (repo, history, notify, config))
                        )
                    })
                })
            }
        )
    }
}


<<<<<<< HEAD
=======
//------------ OutputFormat --------------------------------------------------

/// The output format for VRPs.
#[derive(Clone, Copy, Debug)]
pub enum OutputFormat {
    /// CSV format.
    ///
    /// Each row has the AS number, prefix, max-length, and TA.
    Csv,

    /// Extended CSV format.
    ///
    /// Each row has URI, ASN, prefix, max-length, not before, not after.
    ExtendedCsv,

    /// RIPE NCC Validator JSON format.
    ///
    /// This is a JSON object with one element `"roas"` which is an array
    /// of objects, each with the elements `"asn"`, `"prefix"`, `"maxLength"`,
    /// and `"ta"`.
    Json,

    /// OpenBGPD configuration format.
    ///
    /// Specifically, this produces as `roa-set`.
    Openbgpd,

    /// RPSL output.
    ///
    /// This produces a sequence of RPSL objects with various fields.
    Rpsl,

    /// No output.
    ///
    /// Seriously: no output.
    None,
}

impl OutputFormat {
    /// Returns whether this output format requires extra output.
    fn extra_output(self) -> bool {
        match self {
            OutputFormat::ExtendedCsv => true,
            _ => false
        }
    }

    /// Outputs `vrps` to `target` in this format.
    ///
    /// This method loggs error messages.
    fn output<W: io::Write>(
        self,
        vrps: &AddressOrigins,
        target: &mut W,
    ) -> Result<(), Error> {
        let res = match self {
            OutputFormat::Csv => Self::output_csv(vrps, target),
            OutputFormat::ExtendedCsv => Self::output_ext_csv(vrps, target),
            OutputFormat::Json => Self::output_json(vrps, target),
            OutputFormat::Openbgpd => Self::output_openbgpd(vrps, target),
            OutputFormat::Rpsl => Self::output_rpsl(vrps, target),
            OutputFormat::None => Ok(())
        };
        if let Err(err) = res {
            error!(
                "Failed to output result: {}",
                err
            );
            Err(Error)
        }
        else {
            Ok(())
        }
    }

    fn output_csv<W: io::Write>(
        vrps: &AddressOrigins,
        output: &mut W,
    ) -> Result<(), io::Error> {
        writeln!(output, "ASN,IP Prefix,Max Length,Trust Anchor")?;
        for addr in vrps.iter() {
            writeln!(output, "{},{}/{},{},{}",
                addr.as_id(),
                addr.address(), addr.address_length(),
                addr.max_length(),
                addr.tal_name(),
            )?;
        }
        Ok(())
    }

    fn output_ext_csv<W: io::Write>(
        vrps: &AddressOrigins,
        output: &mut W,
    ) -> Result<(), io::Error> {
        use chrono::format::{Item, Numeric, Pad};

        // 2017-08-25 13:12:19
        const TIME_ITEMS: &[Item<'static>] = &[
            Item::Numeric(Numeric::Year, Pad::Zero),
            Item::Literal("-"),
            Item::Numeric(Numeric::Month, Pad::Zero),
            Item::Literal("-"),
            Item::Numeric(Numeric::Day, Pad::Zero),
            Item::Literal(" "),
            Item::Numeric(Numeric::Hour, Pad::Zero),
            Item::Literal(":"),
            Item::Numeric(Numeric::Minute, Pad::Zero),
            Item::Literal(":"),
            Item::Numeric(Numeric::Second, Pad::Zero),
        ];
        writeln!(
            output, "URI,ASN,IP Prefix,Max Length,Not Before,Not After"
        )?;
        for addr in vrps.iter() {
            match addr.cert() {
                Some(cert) => {
                    match cert.signed_object_uri() {
                        Some(uri) => {
                            write!(output, "{}", uri)?;
                        }
                        None => write!(output, "N/A")?
                    }
                    let val = cert.validity();
                    writeln!(output, ",{},{}/{},{},{},{}",
                        addr.as_id(),
                        addr.address(), addr.address_length(),
                        addr.max_length(),
                        val.not_before().format_with_items(
                            TIME_ITEMS.iter().cloned()
                        ),
                        val.not_after().format_with_items(
                            TIME_ITEMS.iter().cloned()
                        ),
                    )?;
                }
                None => {
                    writeln!(output, "N/A,{},{}/{},{},N/A,N/A",
                        addr.as_id(),
                        addr.address(), addr.address_length(),
                        addr.max_length(),
                    )?;
                }
            }
        }
        Ok(())
    }

    fn output_json<W: io::Write>(
        vrps: &AddressOrigins,
        output: &mut W,
    ) -> Result<(), io::Error> {
        let mut first = true;
        writeln!(output, "{{\n  \"roas\": [")?;
        for addr in vrps.iter() {
            if first {
                first = false
            }
            else {
                writeln!(output, ",")?;
            }
            write!(output,
                "    {{ \"asn\": \"{}\", \"prefix\": \"{}/{}\", \
                \"maxLength\": {}, \"ta\": \"{}\" }}",
                addr.as_id(),
                addr.address(), addr.address_length(),
                addr.max_length(),
                addr.tal_name(),
            )?;
        }
        writeln!(output, "\n  ]\n}}")?;
        Ok(())
    }

    fn output_openbgpd<W: io::Write>(
        vrps: &AddressOrigins,
        output: &mut W,
    ) -> Result<(), io::Error> {
        writeln!(output, "roa-set {{")?;
        for addr in vrps.iter() {
            write!(output, "    {}/{}",
                addr.address(), addr.address_length(),
            )?;
            if addr.address_length() < addr.max_length() {
                write!(output, " maxlen {}",
                    addr.max_length(),
                )?;
            }
            writeln!(output, " source-as {}",
                u32::from(addr.as_id()),
            )?;
        }
        writeln!(output, "}}")?;
        Ok(())
    }

    fn output_rpsl<W: io::Write>(
        vrps: &AddressOrigins,
        output: &mut W,
    ) -> Result<(), io::Error> {
        let now = Utc::now().to_rfc3339();
        let mut source = RpslSource::default();
        for addr in vrps.iter() {
            writeln!(output,
                "\r\nroute: {}/{}\r\norigin: {}\r\n\
                descr: RPKI attestation\r\nmnt-by: NA\r\ncreated: {}\r\n\
                last-modified: {}\r\nsource: {}\r\n",
                addr.address(), addr.address_length(),
                addr.as_id(), now, now, source.display(addr.tal_name())
            )?;
        }
        Ok(())
    }
}


>>>>>>> 9ca10964
//------------ Error ---------------------------------------------------------

/// An error has occurred during operation.
///
/// This is really just a placeholder type. All necessary output has happend
/// already.
///
/// When returning this error, you should specify whether error is printed
/// to stderr, as should happen in early stages of operation, or should be
/// logged.
#[derive(Clone, Copy, Debug)]
pub struct Error;


<<<<<<< HEAD
=======
//------------ RpslSource ----------------------------------------------------

/// A mapping between trust anchor names and RPSL source strings.
///
/// Because RPSL source strings in the RIPE NCC Validator are upper case,
/// we believe caching the produced name is cheaper than uppercasing the
/// TAL name on the fly.
///
/// This type produces the correct source via the `display` function by
/// returning it from a cache, possibly creating it if it isn’t in there
/// yet.
#[derive(Default)]
struct RpslSource(HashMap<String, String>);

impl RpslSource {
    /// Returns the RPSL source string for `tal`.
    ///
    /// Since this may need to create that string, the method needs a mutable
    /// self.
    fn display(&mut self, tal: &str) -> &str {
        if self.0.contains_key(tal) {
            // This is double lookup is necessary for the borrow checker ...
            &self.0[tal]
        }
        else {
            self.0.entry(tal.to_string())
                .or_insert_with(|| format!("ROA-{}-RPKI-ROOT", tal.to_uppercase()))
        }
    }
}


>>>>>>> 9ca10964
//------------ The Man Page --------------------------------------------------

/// The raw bytes of the manual page.
const MAN_PAGE: &[u8] = include_bytes!("../doc/routinator.1");
<|MERGE_RESOLUTION|>--- conflicted
+++ resolved
@@ -525,225 +525,6 @@
 }
 
 
-<<<<<<< HEAD
-=======
-//------------ OutputFormat --------------------------------------------------
-
-/// The output format for VRPs.
-#[derive(Clone, Copy, Debug)]
-pub enum OutputFormat {
-    /// CSV format.
-    ///
-    /// Each row has the AS number, prefix, max-length, and TA.
-    Csv,
-
-    /// Extended CSV format.
-    ///
-    /// Each row has URI, ASN, prefix, max-length, not before, not after.
-    ExtendedCsv,
-
-    /// RIPE NCC Validator JSON format.
-    ///
-    /// This is a JSON object with one element `"roas"` which is an array
-    /// of objects, each with the elements `"asn"`, `"prefix"`, `"maxLength"`,
-    /// and `"ta"`.
-    Json,
-
-    /// OpenBGPD configuration format.
-    ///
-    /// Specifically, this produces as `roa-set`.
-    Openbgpd,
-
-    /// RPSL output.
-    ///
-    /// This produces a sequence of RPSL objects with various fields.
-    Rpsl,
-
-    /// No output.
-    ///
-    /// Seriously: no output.
-    None,
-}
-
-impl OutputFormat {
-    /// Returns whether this output format requires extra output.
-    fn extra_output(self) -> bool {
-        match self {
-            OutputFormat::ExtendedCsv => true,
-            _ => false
-        }
-    }
-
-    /// Outputs `vrps` to `target` in this format.
-    ///
-    /// This method loggs error messages.
-    fn output<W: io::Write>(
-        self,
-        vrps: &AddressOrigins,
-        target: &mut W,
-    ) -> Result<(), Error> {
-        let res = match self {
-            OutputFormat::Csv => Self::output_csv(vrps, target),
-            OutputFormat::ExtendedCsv => Self::output_ext_csv(vrps, target),
-            OutputFormat::Json => Self::output_json(vrps, target),
-            OutputFormat::Openbgpd => Self::output_openbgpd(vrps, target),
-            OutputFormat::Rpsl => Self::output_rpsl(vrps, target),
-            OutputFormat::None => Ok(())
-        };
-        if let Err(err) = res {
-            error!(
-                "Failed to output result: {}",
-                err
-            );
-            Err(Error)
-        }
-        else {
-            Ok(())
-        }
-    }
-
-    fn output_csv<W: io::Write>(
-        vrps: &AddressOrigins,
-        output: &mut W,
-    ) -> Result<(), io::Error> {
-        writeln!(output, "ASN,IP Prefix,Max Length,Trust Anchor")?;
-        for addr in vrps.iter() {
-            writeln!(output, "{},{}/{},{},{}",
-                addr.as_id(),
-                addr.address(), addr.address_length(),
-                addr.max_length(),
-                addr.tal_name(),
-            )?;
-        }
-        Ok(())
-    }
-
-    fn output_ext_csv<W: io::Write>(
-        vrps: &AddressOrigins,
-        output: &mut W,
-    ) -> Result<(), io::Error> {
-        use chrono::format::{Item, Numeric, Pad};
-
-        // 2017-08-25 13:12:19
-        const TIME_ITEMS: &[Item<'static>] = &[
-            Item::Numeric(Numeric::Year, Pad::Zero),
-            Item::Literal("-"),
-            Item::Numeric(Numeric::Month, Pad::Zero),
-            Item::Literal("-"),
-            Item::Numeric(Numeric::Day, Pad::Zero),
-            Item::Literal(" "),
-            Item::Numeric(Numeric::Hour, Pad::Zero),
-            Item::Literal(":"),
-            Item::Numeric(Numeric::Minute, Pad::Zero),
-            Item::Literal(":"),
-            Item::Numeric(Numeric::Second, Pad::Zero),
-        ];
-        writeln!(
-            output, "URI,ASN,IP Prefix,Max Length,Not Before,Not After"
-        )?;
-        for addr in vrps.iter() {
-            match addr.cert() {
-                Some(cert) => {
-                    match cert.signed_object_uri() {
-                        Some(uri) => {
-                            write!(output, "{}", uri)?;
-                        }
-                        None => write!(output, "N/A")?
-                    }
-                    let val = cert.validity();
-                    writeln!(output, ",{},{}/{},{},{},{}",
-                        addr.as_id(),
-                        addr.address(), addr.address_length(),
-                        addr.max_length(),
-                        val.not_before().format_with_items(
-                            TIME_ITEMS.iter().cloned()
-                        ),
-                        val.not_after().format_with_items(
-                            TIME_ITEMS.iter().cloned()
-                        ),
-                    )?;
-                }
-                None => {
-                    writeln!(output, "N/A,{},{}/{},{},N/A,N/A",
-                        addr.as_id(),
-                        addr.address(), addr.address_length(),
-                        addr.max_length(),
-                    )?;
-                }
-            }
-        }
-        Ok(())
-    }
-
-    fn output_json<W: io::Write>(
-        vrps: &AddressOrigins,
-        output: &mut W,
-    ) -> Result<(), io::Error> {
-        let mut first = true;
-        writeln!(output, "{{\n  \"roas\": [")?;
-        for addr in vrps.iter() {
-            if first {
-                first = false
-            }
-            else {
-                writeln!(output, ",")?;
-            }
-            write!(output,
-                "    {{ \"asn\": \"{}\", \"prefix\": \"{}/{}\", \
-                \"maxLength\": {}, \"ta\": \"{}\" }}",
-                addr.as_id(),
-                addr.address(), addr.address_length(),
-                addr.max_length(),
-                addr.tal_name(),
-            )?;
-        }
-        writeln!(output, "\n  ]\n}}")?;
-        Ok(())
-    }
-
-    fn output_openbgpd<W: io::Write>(
-        vrps: &AddressOrigins,
-        output: &mut W,
-    ) -> Result<(), io::Error> {
-        writeln!(output, "roa-set {{")?;
-        for addr in vrps.iter() {
-            write!(output, "    {}/{}",
-                addr.address(), addr.address_length(),
-            )?;
-            if addr.address_length() < addr.max_length() {
-                write!(output, " maxlen {}",
-                    addr.max_length(),
-                )?;
-            }
-            writeln!(output, " source-as {}",
-                u32::from(addr.as_id()),
-            )?;
-        }
-        writeln!(output, "}}")?;
-        Ok(())
-    }
-
-    fn output_rpsl<W: io::Write>(
-        vrps: &AddressOrigins,
-        output: &mut W,
-    ) -> Result<(), io::Error> {
-        let now = Utc::now().to_rfc3339();
-        let mut source = RpslSource::default();
-        for addr in vrps.iter() {
-            writeln!(output,
-                "\r\nroute: {}/{}\r\norigin: {}\r\n\
-                descr: RPKI attestation\r\nmnt-by: NA\r\ncreated: {}\r\n\
-                last-modified: {}\r\nsource: {}\r\n",
-                addr.address(), addr.address_length(),
-                addr.as_id(), now, now, source.display(addr.tal_name())
-            )?;
-        }
-        Ok(())
-    }
-}
-
-
->>>>>>> 9ca10964
 //------------ Error ---------------------------------------------------------
 
 /// An error has occurred during operation.
@@ -758,41 +539,6 @@
 pub struct Error;
 
 
-<<<<<<< HEAD
-=======
-//------------ RpslSource ----------------------------------------------------
-
-/// A mapping between trust anchor names and RPSL source strings.
-///
-/// Because RPSL source strings in the RIPE NCC Validator are upper case,
-/// we believe caching the produced name is cheaper than uppercasing the
-/// TAL name on the fly.
-///
-/// This type produces the correct source via the `display` function by
-/// returning it from a cache, possibly creating it if it isn’t in there
-/// yet.
-#[derive(Default)]
-struct RpslSource(HashMap<String, String>);
-
-impl RpslSource {
-    /// Returns the RPSL source string for `tal`.
-    ///
-    /// Since this may need to create that string, the method needs a mutable
-    /// self.
-    fn display(&mut self, tal: &str) -> &str {
-        if self.0.contains_key(tal) {
-            // This is double lookup is necessary for the borrow checker ...
-            &self.0[tal]
-        }
-        else {
-            self.0.entry(tal.to_string())
-                .or_insert_with(|| format!("ROA-{}-RPKI-ROOT", tal.to_uppercase()))
-        }
-    }
-}
-
-
->>>>>>> 9ca10964
 //------------ The Man Page --------------------------------------------------
 
 /// The raw bytes of the manual page.
